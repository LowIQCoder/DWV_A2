/* ==============================
   BASE STYLES
   ============================== */
body {
    margin: 0;
    overflow: hidden;
    background-color: black;
    background-image:
        radial-gradient(white, rgba(255, 255, 255, .2) 1px, transparent 2px),
        radial-gradient(white, rgba(255, 255, 255, .15) 1px, transparent 2px),
        radial-gradient(white, rgba(255, 255, 255, .1) 1px, transparent 2px),
        radial-gradient(rgba(255, 255, 255, .4), rgba(255, 255, 255, .1) 2px, transparent 2px);
    background-size: 550px 550px, 350px 350px, 250px 250px, 150px 150px;
    background-position: 0 0, 40px 60px, 130px 270px, 70px 100px;
<<<<<<< HEAD
=======
    font-family: 'Franklin Gothic Medium', 'Arial Narrow', Arial, sans-serif;
>>>>>>> 6766882a
}

/* ==============================
   LEFT PANEL CONTAINER
   ============================== */
.left-panel {
    position: fixed;
    bottom: 20px;
    left: 20px;
    display: flex;
    flex-direction: column;
    gap: 20px;
    z-index: 1000;
    width: 300px;
    max-height: calc(100vh - 40px);
    overflow-y: auto;
}

/* ==============================
   CONTROL PANEL
   ============================== */
.control-panel {
    background: rgba(0, 0, 0, 0.3);
    border-radius: 8px;
    padding: 15px;
    color: white;
    flex: 0 0 auto;
}

.control-group {
    margin: 10px 0;
}

.toggle-label {
    display: flex;
    align-items: center;
    gap: 10px;
}

.slider {
    width: 100%;
    margin: 5px 0;
}

/* ==============================
   BAR CHART
   ============================== */
.bar-chart {
    background: rgba(0, 0, 0, 0.3);
    border-radius: 8px;
    padding: 10px;
    flex: 0 0 400px;
    display: flex;
    flex-direction: column;
}

.chart-header {
    padding: 8px;
    color: white;
    font-weight: bold;
    text-align: center;
    background: rgba(0, 0, 0, 0.2);
    border-radius: 8px 8px 0 0;
    font-size: 20px;
}

.bar-chart svg {
    flex: 1;
    margin-top: 5px;
}

/* ==============================
   DATA TABLE
   ============================== */
.data-table {
    background: rgba(0, 0, 0, 0.3);
    border-radius: 8px;
    flex: 0 0 300px;
    display: flex;
    flex-direction: column;
}

.table-header {
    padding: 8px;
    background: rgba(0, 0, 0, 0.2);
    color: white;
    font-weight: bold;
    font-size: 20px;
    text-align: center;
}

.table-container {
    flex: 1;
    overflow-y: auto;
    -ms-overflow-style: none;
    scrollbar-width: none;
}

.table-container::-webkit-scrollbar {
    display: none;
}

/* ==============================
   COMMON COMPONENTS
   ============================== */
table {
    width: 100%;
    border-collapse: collapse;
    color: white;
}

th,
td {
    padding: 6px 8px;
    text-align: center;
    border-bottom: 1px solid rgba(255, 255, 255, 0.1);
    font-size: 20px;
}

th {
    background: rgba(0, 0, 0, 0.2);
}

tr:hover {
    background: rgba(255, 255, 255, 0.1);
}

.y-axis text {
    fill: white !important;
    font-size: 20px;
}

.bar {
    fill: #6A1B9A;
    transition: fill 0.3s ease;
}

.bar:hover {
    fill: #8E24AA;
}<|MERGE_RESOLUTION|>--- conflicted
+++ resolved
@@ -12,10 +12,15 @@
         radial-gradient(rgba(255, 255, 255, .4), rgba(255, 255, 255, .1) 2px, transparent 2px);
     background-size: 550px 550px, 350px 350px, 250px 250px, 150px 150px;
     background-position: 0 0, 40px 60px, 130px 270px, 70px 100px;
-<<<<<<< HEAD
-=======
+    background-color: black;
+    background-image:
+        radial-gradient(white, rgba(255, 255, 255, .2) 1px, transparent 2px),
+        radial-gradient(white, rgba(255, 255, 255, .15) 1px, transparent 2px),
+        radial-gradient(white, rgba(255, 255, 255, .1) 1px, transparent 2px),
+        radial-gradient(rgba(255, 255, 255, .4), rgba(255, 255, 255, .1) 2px, transparent 2px);
+    background-size: 550px 550px, 350px 350px, 250px 250px, 150px 150px;
+    background-position: 0 0, 40px 60px, 130px 270px, 70px 100px;
     font-family: 'Franklin Gothic Medium', 'Arial Narrow', Arial, sans-serif;
->>>>>>> 6766882a
 }
 
 /* ==============================
